--- conflicted
+++ resolved
@@ -19,18 +19,14 @@
       options?: BalanceChangeOptions
     ) {
       const { BigNumber } = require("ethers");
-<<<<<<< HEAD
 
       // see buildAssert's jsdoc
       const negated = this.__flags.negate;
-      const subject = this._obj;
-=======
+
       let subject = this._obj;
-
       if (typeof subject === "function") {
         subject = subject();
       }
->>>>>>> 16714a50
 
       const checkBalanceChanges = ([actualChanges, accountAddresses]: [
         Array<typeof BigNumber>,
