import path from "path";
import fsExtra from "fs-extra";
import debug from "debug";
import os from "os";
import { execFile } from "child_process";
import { download } from "../../util/download";
import { assertHardhatInvariant, HardhatError } from "../../core/errors";
import { ERRORS } from "../../core/errors-list";
import { Mutex } from "../../vendor/await-semaphore";

const log = debug("hardhat:core:solidity:downloader");

const COMPILER_REPOSITORY_URL = "https://binaries.soliditylang.org";

export enum CompilerPlatform {
  LINUX = "linux-amd64",
  WINDOWS = "windows-amd64",
  MACOS = "macosx-amd64",
  WASM = "wasm",
}

export interface Compiler {
  version: string;
  longVersion: string;
  compilerPath: string;
  isSolcJs: boolean;
}

interface CompilerBuild {
  path: string;
  version: string;
  build: string;
  longVersion: string;
  keccak256: string;
  urls: string[];
  platform: CompilerPlatform;
}

interface CompilerList {
  builds: CompilerBuild[];
  releases: { [version: string]: string };
  latestRelease: string;
}

/**
 * A compiler downloader which must be specialized per-platform. It can't and
 * shouldn't support multiple platforms at the same time.
 */
export interface ICompilerDownloader {
  /**
   * Returns true if the compiler has been downloaded.
   *
   * This function access the filesystem, but doesn't modify it.
   */
  isCompilerDownloaded(version: string): Promise<boolean>;

  /**
   * Downloads the compiler for a given version, which can later be obtained
   * with getCompiler.
   */
  downloadCompiler(version: string): Promise<void>;

  /**
   * Returns the compiler, which MUST be downloaded before calling this function.
   *
   * Returns undefined if the compiler has been downloaded but can't be run.
   *
   * This function access the filesystem, but doesn't modify it.
   */
  getCompiler(version: string): Promise<Compiler | undefined>;
}

/**
 * Default implementation of ICompilerDownloader.
 *
 * Important things to note:
 *   1. If a compiler version is not found, this downloader may fail.
 *    1.1. It only re-downloads the list of compilers once every X time.
 *      1.1.1 If a user tries to download a new compiler before X amount of time
 *      has passed since its release, they may need to clean the cache, as
 *      indicated in the error messages.
 */
export class CompilerDownloader implements ICompilerDownloader {
  public static getCompilerPlatform(): CompilerPlatform {
    switch (os.platform()) {
      case "win32":
        return CompilerPlatform.WINDOWS;
      case "linux":
        return CompilerPlatform.LINUX;
      case "darwin":
        return CompilerPlatform.MACOS;
      default:
        return CompilerPlatform.WASM;
    }
  }

  private static _downloaderPerPlatform: Map<string, CompilerDownloader> =
    new Map();

  public static getConcurrencySafeDownloader(
    platform: CompilerPlatform,
    compilersDir: string
  ) {
    const key = platform + compilersDir;

    if (!this._downloaderPerPlatform.has(key)) {
      this._downloaderPerPlatform.set(
        key,
        new CompilerDownloader(platform, compilersDir)
      );
    }

    return this._downloaderPerPlatform.get(key)!;
  }

<<<<<<< HEAD
  public async verifyCompiler(
    compilerBuild: CompilerBuild,
    downloadedFilePath: string
  ) {
    const ethereumjsUtil = await import("@ethereumjs/util");
    const { keccak256 } = await import("ethereum-cryptography/keccak");

    const expectedKeccak256 = compilerBuild.keccak256;
    const compiler = await fsExtra.readFile(downloadedFilePath);

    const compilerKeccak256 = ethereumjsUtil.bufferToHex(
      ethereumjsUtil.arrToBufArr(
        keccak256(ethereumjsUtil.bufArrToArr(compiler))
      )
    );
=======
  public static defaultCompilerListCachePeriod = 3_600_00;
  private readonly _mutex = new Mutex();

  /**
   * Use CompilerDownloader.getConcurrencySafeDownloader instead
   */
  constructor(
    private readonly _platform: CompilerPlatform,
    private readonly _compilersDir: string,
    private readonly _compilerListCachePeriodMs = CompilerDownloader.defaultCompilerListCachePeriod,
    private readonly _downloadFunction: typeof download = download
  ) {}
>>>>>>> 016de3c1

  public async isCompilerDownloaded(version: string): Promise<boolean> {
    const build = await this._getCompilerBuild(version);

    if (build === undefined) {
      return false;
    }

    const downloadPath = this._getCompilerBinaryPathFromBuild(build);

    return fsExtra.pathExists(downloadPath);
  }

  public async downloadCompiler(version: string): Promise<void> {
    await this._mutex.use(async () => {
      let build = await this._getCompilerBuild(version);

      if (build === undefined && (await this._shouldDownloadCompilerList())) {
        try {
          await this._downloadCompilerList();
        } catch (e: any) {
          throw new HardhatError(
            ERRORS.SOLC.VERSION_LIST_DOWNLOAD_FAILED,
            {},
            e
          );
        }

        build = await this._getCompilerBuild(version);
      }

      if (build === undefined) {
        throw new HardhatError(ERRORS.SOLC.INVALID_VERSION, { version });
      }

      let downloadPath: string;
      try {
        downloadPath = await this._downloadCompiler(build);
      } catch (e: any) {
        throw new HardhatError(
          ERRORS.SOLC.DOWNLOAD_FAILED,
          {
            remoteVersion: build.longVersion,
          },
          e
        );
      }

      const verified = await this._verifyCompilerDownload(build, downloadPath);
      if (!verified) {
        throw new HardhatError(ERRORS.SOLC.INVALID_DOWNLOAD, {
          remoteVersion: build.longVersion,
        });
      }

      await this._postProcessCompilerDownload(build, downloadPath);
    });
  }

  public async getCompiler(version: string): Promise<Compiler | undefined> {
    const build = await this._getCompilerBuild(version);

    assertHardhatInvariant(
      build !== undefined,
      "Trying to get a compiler before it was downloaded"
    );

    const compilerPath = this._getCompilerBinaryPathFromBuild(build);

    assertHardhatInvariant(
      await fsExtra.pathExists(compilerPath),
      "Trying to get a compiler before it was downloaded"
    );

    if (await fsExtra.pathExists(this._getCompilerDoesntWorkFile(build))) {
      return undefined;
    }

    return {
      version,
      longVersion: build.longVersion,
      compilerPath,
      isSolcJs: this._platform === CompilerPlatform.WASM,
    };
  }

  private async _getCompilerBuild(
    version: string
  ): Promise<CompilerBuild | undefined> {
    const listPath = this._getCompilerListPath();
    if (!(await fsExtra.pathExists(listPath))) {
      return undefined;
    }

    const list = await this._readCompilerList(listPath);
    return list.builds.find((b) => b.version === version);
  }

  private _getCompilerListPath(): string {
    return path.join(this._compilersDir, this._platform, "list.json");
  }

  private async _readCompilerList(listPath: string): Promise<CompilerList> {
    return fsExtra.readJSON(listPath);
  }

  private _getCompilerDownloadPathFromBuild(build: CompilerBuild): string {
    return path.join(this._compilersDir, this._platform, build.path);
  }

  private _getCompilerBinaryPathFromBuild(build: CompilerBuild): string {
    const downloadPath = this._getCompilerDownloadPathFromBuild(build);

    if (
      this._platform !== CompilerPlatform.WINDOWS ||
      !downloadPath.endsWith(".zip")
    ) {
      return downloadPath;
    }

    return path.join(this._compilersDir, build.version, "solc.exe");
  }

  private _getCompilerDoesntWorkFile(build: CompilerBuild): string {
    return `${this._getCompilerBinaryPathFromBuild(build)}.does.not.work`;
  }

  private async _shouldDownloadCompilerList(): Promise<boolean> {
    const listPath = this._getCompilerListPath();
    if (!(await fsExtra.pathExists(listPath))) {
      return true;
    }

    const stats = await fsExtra.stat(listPath);
    const age = new Date().valueOf() - stats.ctimeMs;

    return age > this._compilerListCachePeriodMs;
  }

  private async _downloadCompilerList(): Promise<void> {
    log(`Downloading compiler list for platform ${this._platform}`);
    const url = `${COMPILER_REPOSITORY_URL}/${this._platform}/list.json`;
    const downloadPath = this._getCompilerListPath();

    await this._downloadFunction(url, downloadPath);
  }

  private async _downloadCompiler(build: CompilerBuild): Promise<string> {
    log(`Downloading compiler ${build.longVersion}`);
    const url = `${COMPILER_REPOSITORY_URL}/${this._platform}/${build.path}`;
    const downloadPath = this._getCompilerDownloadPathFromBuild(build);

    await this._downloadFunction(url, downloadPath);

    return downloadPath;
  }

  private async _verifyCompilerDownload(
    build: CompilerBuild,
    downloadPath: string
  ): Promise<boolean> {
    const ethereumjsUtil = await import("ethereumjs-util");

    const expectedKeccak256 = build.keccak256;
    const compiler = await fsExtra.readFile(downloadPath);

    const compilerKeccak256 = ethereumjsUtil.bufferToHex(
      ethereumjsUtil.keccak(compiler)
    );

    if (expectedKeccak256 !== compilerKeccak256) {
      await fsExtra.unlink(downloadPath);
      return false;
    }

    return true;
  }

  private async _postProcessCompilerDownload(
    build: CompilerBuild,
    downloadPath: string
  ): Promise<void> {
    if (this._platform === CompilerPlatform.WASM) {
      return;
    }

    if (
      this._platform === CompilerPlatform.LINUX ||
      this._platform === CompilerPlatform.MACOS
    ) {
      fsExtra.chmodSync(downloadPath, 0o755);
    } else if (
      this._platform === CompilerPlatform.WINDOWS &&
      downloadPath.endsWith(".zip")
    ) {
      // some window builds are zipped, some are not
      const { default: AdmZip } = await import("adm-zip");

      const solcFolder = path.join(this._compilersDir, build.version);
      await fsExtra.ensureDir(solcFolder);

      const zip = new AdmZip(downloadPath);
      zip.extractAllTo(solcFolder);
    }

    log("Checking native solc binary");
    const nativeSolcWorks = await this._checkNativeSolc(build);

    if (nativeSolcWorks) {
      return;
    }

    await fsExtra.createFile(this._getCompilerDoesntWorkFile(build));
  }

  private _checkNativeSolc(build: CompilerBuild) {
    const solcPath = this._getCompilerBinaryPathFromBuild(build);
    return new Promise((resolve) => {
      try {
        const process = execFile(solcPath, ["--version"]);
        process.on("exit", (code) => {
          resolve(code === 0);
        });
      } catch {
        resolve(false);
      }
    });
  }
}<|MERGE_RESOLUTION|>--- conflicted
+++ resolved
@@ -113,23 +113,6 @@
     return this._downloaderPerPlatform.get(key)!;
   }
 
-<<<<<<< HEAD
-  public async verifyCompiler(
-    compilerBuild: CompilerBuild,
-    downloadedFilePath: string
-  ) {
-    const ethereumjsUtil = await import("@ethereumjs/util");
-    const { keccak256 } = await import("ethereum-cryptography/keccak");
-
-    const expectedKeccak256 = compilerBuild.keccak256;
-    const compiler = await fsExtra.readFile(downloadedFilePath);
-
-    const compilerKeccak256 = ethereumjsUtil.bufferToHex(
-      ethereumjsUtil.arrToBufArr(
-        keccak256(ethereumjsUtil.bufArrToArr(compiler))
-      )
-    );
-=======
   public static defaultCompilerListCachePeriod = 3_600_00;
   private readonly _mutex = new Mutex();
 
@@ -142,7 +125,6 @@
     private readonly _compilerListCachePeriodMs = CompilerDownloader.defaultCompilerListCachePeriod,
     private readonly _downloadFunction: typeof download = download
   ) {}
->>>>>>> 016de3c1
 
   public async isCompilerDownloaded(version: string): Promise<boolean> {
     const build = await this._getCompilerBuild(version);
@@ -304,13 +286,16 @@
     build: CompilerBuild,
     downloadPath: string
   ): Promise<boolean> {
-    const ethereumjsUtil = await import("ethereumjs-util");
+    const ethereumjsUtil = await import("@ethereumjs/util");
+    const { keccak256 } = await import("ethereum-cryptography/keccak");
 
     const expectedKeccak256 = build.keccak256;
     const compiler = await fsExtra.readFile(downloadPath);
 
     const compilerKeccak256 = ethereumjsUtil.bufferToHex(
-      ethereumjsUtil.keccak(compiler)
+      ethereumjsUtil.arrToBufArr(
+        keccak256(ethereumjsUtil.bufArrToArr(compiler))
+      )
     );
 
     if (expectedKeccak256 !== compilerKeccak256) {
