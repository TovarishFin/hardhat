--- conflicted
+++ resolved
@@ -30,6 +30,7 @@
 import { assertHardhatInvariant, HardhatError } from "../../core/errors";
 import {
   InternalError,
+  InvalidArgumentsError,
   InvalidInputError,
   TransactionExecutionError,
 } from "../../core/providers/errors";
@@ -56,15 +57,7 @@
 import { VmTraceDecoder } from "../stack-traces/vm-trace-decoder";
 import { VMTracer } from "../stack-traces/vm-tracer";
 
-<<<<<<< HEAD
-import {
-  InvalidArgumentsError,
-  InvalidInputError,
-  TransactionExecutionError,
-} from "./errors";
-=======
 import "./ethereumjs-workarounds";
->>>>>>> f7fd5343
 import { bloomFilter, Filter, filterLogs, LATEST_BLOCK, Type } from "./filter";
 import { ForkBlockchain } from "./fork/ForkBlockchain";
 import { ForkStateManager } from "./fork/ForkStateManager";
@@ -124,9 +117,9 @@
       automine,
       genesisAccounts,
       blockGasLimit,
-      minGasPrice,
       allowUnlimitedContractSize,
       tracingConfig,
+      minGasPrice,
     } = config;
 
     let common: Common;
@@ -350,12 +343,8 @@
       return this._addPendingTransaction(tx);
     }
 
-<<<<<<< HEAD
     await this._validateAutominedTx(tx);
-=======
-    await this._validateExactNonce(tx);
-
->>>>>>> f7fd5343
+
     if (
       this._txPool.hasPendingTransactions() ||
       this._txPool.hasQueuedTransactions()
@@ -458,13 +447,8 @@
     return new BN(account.nonce);
   }
 
-<<<<<<< HEAD
-  public async getAccountNextNonce(address: Buffer): Promise<BN> {
+  public async getAccountNextNonce(address: Address): Promise<BN> {
     return this._txPool.getNextNonce(address);
-=======
-  public async getAccountExecutableNonce(address: Address): Promise<BN> {
-    return this._txPool.getExecutableNonce(address);
->>>>>>> f7fd5343
   }
 
   public async getCodeFromTrace(
@@ -943,7 +927,6 @@
     await this._txPool.updatePendingAndQueued();
   }
 
-<<<<<<< HEAD
   public async setMinGasPrice(minGasPrice: BN) {
     this._minGasPrice = minGasPrice;
   }
@@ -967,10 +950,7 @@
     return false;
   }
 
-  private async _addPendingTransaction(tx: Transaction): Promise<string> {
-=======
   private async _addPendingTransaction(tx: TypedTransaction): Promise<string> {
->>>>>>> f7fd5343
     await this._txPool.addTransaction(tx);
     await this._notifyPendingTransaction(tx);
     return bufferToHex(tx.hash());
@@ -1046,13 +1026,8 @@
     };
   }
 
-<<<<<<< HEAD
-  private async _validateAutominedTx(tx: Transaction) {
-    let sender: Buffer;
-=======
-  private async _validateExactNonce(tx: TypedTransaction) {
+  private async _validateAutominedTx(tx: TypedTransaction) {
     let sender: Address;
->>>>>>> f7fd5343
     try {
       sender = tx.getSenderAddress(); // verifies signature as a side effect
     } catch (e) {
@@ -1091,47 +1066,7 @@
   private async _mineBlockWithPendingTxs(
     blockTimestamp: BN
   ): Promise<MineBlockResult> {
-<<<<<<< HEAD
-    const block = await this._getNextBlockTemplate(blockTimestamp);
-
-    const bloom = new Bloom();
-    const results: RunTxResult[] = [];
-    const receipts: TxReceipt[] = [];
-    const traces: GatherTracesResult[] = [];
-    const receiptTrie = new Trie();
-
-    const blockGasLimit = this.getBlockGasLimit();
-    const minTxFee = this._getMinimalTransactionFee();
-    const gasLeft = blockGasLimit.clone();
-    const pendingTxs = this._txPool.getPendingTransactions();
-    const txHeap = new TxPriorityHeap(pendingTxs);
-
-    let tx = txHeap.peek();
-
-    let cumulativeGasUsed = new BN(0);
-    while (gasLeft.gte(minTxFee) && tx !== undefined) {
-      if (!this._isTxMinable(tx)) {
-        txHeap.pop();
-        tx = txHeap.peek();
-        continue;
-      }
-      const shouldThrow = sentTxHash === bufferToHex(tx.hash());
-
-      const txResult = await this._runTx(tx, block, gasLeft, shouldThrow);
-      if (txResult !== null) {
-        bloom.or(txResult.bloom);
-        results.push(txResult);
-
-        cumulativeGasUsed = cumulativeGasUsed.add(txResult.gasUsed);
-        const receipt = this._createReceipt(txResult, cumulativeGasUsed);
-        receipts.push(receipt);
-        await promisify(receiptTrie.put).bind(receiptTrie)(
-          rlp.encode(receipts.length - 1),
-          rlp.encode(Object.values(receipt))
-        );
-=======
     const parentBlock = await this.getLatestBlock();
->>>>>>> f7fd5343
 
     const headerData = {
       gasLimit: this.getBlockGasLimit(),
@@ -1163,6 +1098,12 @@
         blockGasLimit.sub(blockBuilder.gasUsed).gte(minTxFee) &&
         tx !== undefined
       ) {
+        if (!this._isTxMinable(tx)) {
+          txHeap.pop();
+          tx = txHeap.peek();
+          continue;
+        }
+
         if (tx.gasLimit.gt(blockGasLimit.sub(blockBuilder.gasUsed))) {
           txHeap.pop();
         } else {
@@ -1761,22 +1702,12 @@
     });
   }
 
-<<<<<<< HEAD
-  private async _isTransactionMined(hash: Buffer): Promise<boolean> {
-    const txReceipt = await this.getTransactionReceipt(hash);
-    return txReceipt !== undefined;
-  }
-
-  private _isTxMinable(tx: Transaction): boolean {
-    const txGasPrice = new BN(tx.gasPrice);
-    return txGasPrice.gte(this._minGasPrice);
-=======
   private async _getNonce(
     address: Address,
     blockNumberOrPending: BN | "pending"
   ): Promise<BN> {
     if (blockNumberOrPending === "pending") {
-      return this.getAccountExecutableNonce(address);
+      return this.getAccountNextNonce(address);
     }
 
     return this._runInBlockContext(blockNumberOrPending, async () => {
@@ -1784,6 +1715,15 @@
 
       return account.nonce;
     });
->>>>>>> f7fd5343
+  }
+
+  private async _isTransactionMined(hash: Buffer): Promise<boolean> {
+    const txReceipt = await this.getTransactionReceipt(hash);
+    return txReceipt !== undefined;
+  }
+
+  private _isTxMinable(tx: TypedTransaction): boolean {
+    const txGasPrice = new BN(tx.gasPrice);
+    return txGasPrice.gte(this._minGasPrice);
   }
 }